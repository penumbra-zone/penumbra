use anyhow::Result;
use directories::ProjectDirs;
use rand_core::OsRng;
use std::io::Write;
use std::path::{Path, PathBuf};
use std::{fs, io, process};
use structopt::StructOpt;

use penumbra_wallet::{state, storage};

#[derive(Debug, StructOpt)]
#[structopt(
    name = "pcli",
    about = "The Penumbra command-line interface.",
    version = env!("VERGEN_GIT_SEMVER"),
)]
struct Opt {
    /// The address of the Tendermint node.
    #[structopt(short, long, default_value = "127.0.0.1:26657")]
    node: std::net::SocketAddr,
    #[structopt(subcommand)]
    cmd: Command,
    /// The location of the wallet file [default: platform appdata directory]
    #[structopt(short, long)]
    wallet_location: Option<String>,
}

#[derive(Debug, StructOpt)]
enum Command {
    /// Creates a transaction.
    Tx { key: String, value: String },
    /// Queries the Penumbra state.
    #[structopt()]
    Query { key: String },
    /// Manages the wallet state.
    Wallet(Wallet),
    /// Manages addresses.
    Addr(Addr),
}

#[derive(Debug, StructOpt)]
enum Wallet {
    /// Import an existing spend seed.
    Import,
    /// Generate a new spend seed.
    Generate,
    /// Delete the wallet permanently.
    Delete,
}

#[derive(Debug, StructOpt)]
enum Addr {
    /// List addresses.
    List,
    /// Show the address with the given index.
    Show {
        /// The index of the address to show.
        #[structopt(short, long)]
        index: u32,
    },
    /// Create a new address.
    New {
        /// A freeform label for the address, stored only locally.
        label: String,
    },
}

#[tokio::main]
async fn main() -> Result<()> {
    tracing_subscriber::fmt::init();
    let opt = Opt::from_args();

    let project_dir =
        ProjectDirs::from("zone", "penumbra", "pcli").expect("can access penumbra project dir");
    // Currently we use just the data directory. Create it if it is missing.
    fs::create_dir_all(project_dir.data_dir()).expect("can create penumbra data directory");

    // We store wallet data in `penumbra_wallet.dat` in the state directory, unless
    // the user provides another location.
    let wallet_path: PathBuf;
    match opt.wallet_location {
        Some(path) => {
            wallet_path = Path::new(&path).to_path_buf();
        }
        None => {
            wallet_path = project_dir.data_dir().join("penumbra_wallet.dat");
        }
    }

    match opt.cmd {
        Command::Tx { key, value } => {
            let spend_key = load_wallet(&wallet_path);
            let _client = state::ClientState::new(spend_key);

            let rsp = reqwest::get(format!(
                r#"http://{}/broadcast_tx_async?tx="{}={}""#,
                opt.node, key, value
            ))
            .await?
            .text()
            .await?;

            tracing::info!("{}", rsp);
        }
        Command::Query { key } => {
            let spend_key = load_wallet(&wallet_path);
            let _client = state::ClientState::new(spend_key);

            let rsp: serde_json::Value = reqwest::get(format!(
                r#"http://{}/abci_query?data=0x{}"#,
                opt.node,
                hex::encode(key),
            ))
            .await?
            .json()
            .await?;

            tracing::info!(?rsp);
        }
        Command::Wallet(Wallet::Generate) => {
            if wallet_path.exists() {
<<<<<<< HEAD
                Err(anyhow::anyhow!(
                    "Wallet path {} already exists, refusing to overwrite it",
=======
                return Err(anyhow::anyhow!(
                    "Wallet path {} already exists, refusing to overwrite it.",
>>>>>>> 5e10d5db
                    wallet_path.display()
                ));
            }
            let wallet = storage::Wallet::generate(&mut OsRng);
            save_wallet(&wallet, &wallet_path)?;
            println!("Wallet saved to {}", wallet_path.display());
        }
        Command::Wallet(Wallet::Delete) => {
            if wallet_path.is_file() {
                fs::remove_file(&wallet_path)?;
                println!("Deleted wallet file at {}", wallet_path.display());
            } else if wallet_path.exists() {
                println!(
                    "Expected wallet file at {} but found something that is not a file; refusing to delete it",
                    wallet_path.display()
                );
            } else {
                println!(
                    "No wallet exists at {}, so it cannot be deleted",
                    wallet_path.display()
                );
            }
        }
        Command::Addr(Addr::List) => {
            let wallet = load_wallet(&wallet_path);

            use comfy_table::{presets, Table};
            let mut table = Table::new();
            table.load_preset(presets::NOTHING);
            table.set_header(vec!["Index", "Label", "Address"]);
            for (index, label, address) in wallet.addresses() {
                table.add_row(vec![index.to_string(), label, address.to_string()]);
            }
            println!("{}", table);
        }
        Command::Addr(Addr::New { label }) => {
            let mut wallet = load_wallet(&wallet_path);
            let (index, address, _dtk) = wallet.new_address(label.clone());
            save_wallet(&wallet, &wallet_path)?;

            use comfy_table::{presets, Table};
            let mut table = Table::new();
            table.load_preset(presets::NOTHING);
            table.set_header(vec!["Index", "Label", "Address"]);
            table.add_row(vec![index.to_string(), label, address.to_string()]);
            println!("{}", table);
        }
        _ => todo!(),
    }

    Ok(())
}

/// Load existing keys from wallet file, printing an error if the file doesn't exist.
fn load_wallet(wallet_path: &Path) -> storage::Wallet {
    let wallet: storage::Wallet = match fs::read(wallet_path) {
        Ok(data) => bincode::deserialize(&data).expect("can deserialize wallet file"),
        Err(err) => match err.kind() {
            io::ErrorKind::NotFound => {
                eprintln!(
                    "error: key data not found, run `pcli generate` to generate Penumbra keys"
                );
                process::exit(1);
            }
            _ => {
                eprintln!("unknown error: {}", err);
                process::exit(2);
            }
        },
    };
    wallet
}

fn save_wallet(wallet: &storage::Wallet, wallet_path: &Path) -> Result<(), anyhow::Error> {
    let mut file = fs::OpenOptions::new()
        .create(true)
        .write(true)
        .open(wallet_path)?;

    let seed_data = bincode::serialize(&wallet)?;
    file.write_all(&seed_data)?;

    Ok(())
}<|MERGE_RESOLUTION|>--- conflicted
+++ resolved
@@ -119,13 +119,8 @@
         }
         Command::Wallet(Wallet::Generate) => {
             if wallet_path.exists() {
-<<<<<<< HEAD
                 Err(anyhow::anyhow!(
                     "Wallet path {} already exists, refusing to overwrite it",
-=======
-                return Err(anyhow::anyhow!(
-                    "Wallet path {} already exists, refusing to overwrite it.",
->>>>>>> 5e10d5db
                     wallet_path.display()
                 ));
             }
