--- conflicted
+++ resolved
@@ -84,14 +84,8 @@
     fn from(s: Body) -> Self {
         pb::SwapBody {
             trading_pair: Some(s.trading_pair.into()),
-<<<<<<< HEAD
             delta_1_i: s.delta_1_i,
             delta_2_i: s.delta_2_i,
-            fee_blinding: s.fee_blinding.to_bytes().to_vec(),
-=======
-            delta_1: s.delta_1,
-            delta_2: s.delta_2,
->>>>>>> a0f4dda5
             fee_commitment: s.fee_commitment.to_bytes().to_vec(),
             swap_nft: Some(s.swap_nft.into()),
             swap_ciphertext: s.swap_ciphertext.0.to_vec(),
